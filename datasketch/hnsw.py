--- conflicted
+++ resolved
@@ -1,11 +1,37 @@
 import heapq
-<<<<<<< HEAD
 from typing import Any, Callable, Dict, Iterable, List, Optional, Set, Tuple
-=======
-from typing import Any, Callable, Dict, List, Optional, Set, Tuple
->>>>>>> 4bd6800f
 
 import numpy as np
+
+
+class _Layer(object):
+    """A graph layer in the HNSW index. This is a dictionary-like object
+    that maps a key to a dictionary of neighbors.
+
+    Args:
+        key (Any): The first key to insert into the graph.
+    """
+
+    def __init__(self, key: Any) -> None:
+        # self._graph[key] contains a {j: dist} dictionary,
+        # where j is a neighbor of key and dist is distance.
+        self._graph: Dict[Any, Dict[Any, float]] = {key: {}}
+        # self._reverse_edges[key] contains a set of neighbors of key.
+        self._reverse_edges: Dict[Any, Set] = {}
+
+    def __contains__(self, key: Any) -> bool:
+        return key in self._graph
+
+    def __getitem__(self, key: Any) -> Dict[Any, float]:
+        return self._graph[key]
+
+    def __setitem__(self, key: Any, value: Dict[Any, float]) -> None:
+        old_neighbors = self._graph.get(key, {})
+        self._graph[key] = value
+        for neighbor in old_neighbors:
+            self._reverse_edges[neighbor].discard(key)
+        for neighbor in value:
+            self._reverse_edges.setdefault(neighbor, set()).add(key)
 
 
 class _Layer(object):
@@ -93,7 +119,6 @@
 
     def __contains__(self, key) -> bool:
         return key in self._data
-<<<<<<< HEAD
 
     def __getitem__(self, key) -> np.ndarray:
         """Get the point associated with the key."""
@@ -116,20 +141,6 @@
         self._data = {}
         self._graphs = []
         self._entry_point = None
-=======
-
-    def __repr__(self):
-        return (
-            f"HNSW({self._distance_func}, m={self._m}, "
-            f"ef_construction={self._ef_construction}, m0={self._m0}, "
-            f"num_points={len(self._data)}, num_levels={len(self._graphs)}), "
-            f"random_state={self._random.get_state()}"
-        )
-
-    def __getitem__(self, key) -> np.ndarray:
-        """Get the point associated with the key."""
-        return self._data[key]
->>>>>>> 4bd6800f
 
     def insert(
         self,
@@ -200,7 +211,6 @@
             self._graphs.append(_Layer(key))
             # We set the entry point for each new level to be the new node.
             self._entry_point = key
-<<<<<<< HEAD
 
     def _update(self, key: Any, new_point: np.ndarray, ef: int) -> None:
         """Update the point associated with the key in the index.
@@ -210,30 +220,6 @@
             new_point (np.ndarray): The new point to update to.
             ef (int): The number of neighbors to consider during insertion.
 
-=======
-
-    def clear(self) -> None:
-        """Clear the index of all data points.
-
-        Args:
-            None
-
-        Returns:
-            None
-        """
-        self._data = {}
-        self._graphs = []
-        self._entry_point = None
-
-    def _update(self, key: Any, new_point: np.ndarray, ef: int) -> None:
-        """Update the point associated with the key in the index.
-
-        Args:
-            key (Any): The key of the point.
-            new_point (np.ndarray): The new point to update to.
-            ef (int): The number of neighbors to consider during insertion.
-
->>>>>>> 4bd6800f
         Raises:
             ValueError: If the key does not exist in the index.
         """
