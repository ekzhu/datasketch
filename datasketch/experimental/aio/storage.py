--- conflicted
+++ resolved
@@ -357,16 +357,6 @@
             return await r.lrange(k, 0, -1)
 
         async def remove(self, *keys, **kwargs):
-<<<<<<< HEAD
-            await self._redis.hdel(self._name, *keys)  # type: ignore
-            await self._redis.delete(*[self.redis_key(key) for key in keys])  # type: ignore
-
-        async def remove_val(self, key, val, **kwargs):
-            redis_key = self.redis_key(key)
-            await self._redis.lrem(redis_key, val)
-            if not await self._redis.exists(redis_key):  # type: ignore
-                await self._redis.hdel(self._name, redis_key)  # type: ignore
-=======
             buffer = kwargs.pop("buffer", False)
             if buffer:
                 await self._remove(self._buffer, *keys)
@@ -384,9 +374,8 @@
                 await self._buffer.lrem(redis_key, val)
             else:
                 await self._redis.lrem(redis_key, val)
-                if not await self._redis.exists(redis_key):
-                    await self._redis.hdel(self._name, redis_key)
->>>>>>> 18bac673
+                if not await self._redis.exists(redis_key):  # type: ignore
+                    await self._redis.hdel(self._name, redis_key)  # type: ignore
 
         async def insert(self, key, *vals, **kwargs):
             # Using buffer=True outside of an `insertion_session`
@@ -434,21 +423,14 @@
             return await r.smembers(k)
 
         async def remove_val(self, key, val, **kwargs):
-<<<<<<< HEAD
+            buffer = kwargs.pop("buffer", False)
             redis_key = self.redis_key(key)
-            await self._redis.srem(redis_key, val)
-            if not await self._redis.exists(redis_key):  # type: ignore
-                await self._redis.hdel(self._name, redis_key)  # type: ignore
-=======
-            buffer = kwargs.pop("buffer", False)
-            redis_key = self.redis_key(key)
             if buffer:
                 await self._buffer.srem(redis_key, val)
             else:
                 await self._redis.srem(redis_key, val)
-                if not await self._redis.exists(redis_key):
-                    await self._redis.hdel(self._name, redis_key)
->>>>>>> 18bac673
+                if not await self._redis.exists(redis_key):  # type: ignore
+                    await self._redis.hdel(self._name, redis_key)  # type: ignore
 
         async def _insert(self, r, key, *values):
             redis_key = self.redis_key(key)
