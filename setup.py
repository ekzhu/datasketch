"""
Setup script for datasketch package
"""
<<<<<<< HEAD
from setuptools import setup
setup()
=======

# Always prefer setuptools over distutils
from setuptools import setup, find_packages
# To use a consistent encoding
from codecs import open
from os import path

here = path.abspath(path.dirname(__file__))

# Get the long description from the relevant file
with open(path.join(here, 'README.rst'), encoding='utf-8') as f:
    long_description = f.read()

# Get the code version
version = {}
with open(path.join(here, "datasketch/version.py")) as fp:
    exec(fp.read(), version)
__version__ = version['__version__']
# now we have a `__version__` variable

setup(
    name='datasketch',
    version=__version__,
    description='Probabilistic data structures for processing and searching very large datasets',
    long_description=long_description,
    url='https://ekzhu.github.io/datasketch',
    project_urls={
        'Source': 'https://github.com/ekzhu/datasketch',
    },
    author='ekzhu',
    author_email='ekzhu@cs.toronto.edu',
    license='MIT',
    classifiers=[
        'Development Status :: 5 - Production/Stable',
        'Intended Audience :: Developers',
        'Topic :: Database',
        'Topic :: Scientific/Engineering :: Information Analysis',
        'License :: OSI Approved :: MIT License',
        'Programming Language :: Python :: 3.8',
        'Programming Language :: Python :: 3.9',
        'Programming Language :: Python :: 3.10',
        'Programming Language :: Python :: 3.11',
        'Programming Language :: Python :: 3.12',
    ],
    keywords='database datamining',
    packages=find_packages(include=['datasketch*']),
    install_requires=[
        'numpy>=1.11',
        'scipy>=1.0.0',
    ],
    extras_require={
        'cassandra': [
            'cassandra-driver>=3.20',
        ],
        'redis': [
            'redis>=2.10.0',
        ],
        'bloom': [
            'pybloomfilter3>=0.7.2 ; python_version>="3.9"',
            'pybloomfiltermmap3==0.6.0 ; python_version<"3.9"',
        ],
        'benchmark': [
            'pyhash>=0.9.3',
            'matplotlib>=3.1.2',
            'scikit-learn>=0.21.3',
            'scipy>=1.3.3',
            'pandas>=0.25.3',
            'SetSimilaritySearch>=0.1.7',
            'pyfarmhash>=0.2.2',
            'nltk>=3.4.5',
        ],
        'test': [
            'cassandra-driver>=3.20',
            'redis>=2.10.0',
            'mock>=2.0.0',
            'mockredispy',
            'coverage',
            'pymongo>=3.9.0',
            'nose>=1.3.7',
            'nose-exclude>=0.5.0',
            'pytest',
        ],
        'experimental_aio': [
            "aiounittest ; python_version>='3.8'",
            "motor>3.6.0 ; python_version>='3.8'",
        ],
    },
)
>>>>>>> 7bbc3ba3
<|MERGE_RESOLUTION|>--- conflicted
+++ resolved
@@ -1,96 +1,5 @@
 """
 Setup script for datasketch package
 """
-<<<<<<< HEAD
 from setuptools import setup
-setup()
-=======
-
-# Always prefer setuptools over distutils
-from setuptools import setup, find_packages
-# To use a consistent encoding
-from codecs import open
-from os import path
-
-here = path.abspath(path.dirname(__file__))
-
-# Get the long description from the relevant file
-with open(path.join(here, 'README.rst'), encoding='utf-8') as f:
-    long_description = f.read()
-
-# Get the code version
-version = {}
-with open(path.join(here, "datasketch/version.py")) as fp:
-    exec(fp.read(), version)
-__version__ = version['__version__']
-# now we have a `__version__` variable
-
-setup(
-    name='datasketch',
-    version=__version__,
-    description='Probabilistic data structures for processing and searching very large datasets',
-    long_description=long_description,
-    url='https://ekzhu.github.io/datasketch',
-    project_urls={
-        'Source': 'https://github.com/ekzhu/datasketch',
-    },
-    author='ekzhu',
-    author_email='ekzhu@cs.toronto.edu',
-    license='MIT',
-    classifiers=[
-        'Development Status :: 5 - Production/Stable',
-        'Intended Audience :: Developers',
-        'Topic :: Database',
-        'Topic :: Scientific/Engineering :: Information Analysis',
-        'License :: OSI Approved :: MIT License',
-        'Programming Language :: Python :: 3.8',
-        'Programming Language :: Python :: 3.9',
-        'Programming Language :: Python :: 3.10',
-        'Programming Language :: Python :: 3.11',
-        'Programming Language :: Python :: 3.12',
-    ],
-    keywords='database datamining',
-    packages=find_packages(include=['datasketch*']),
-    install_requires=[
-        'numpy>=1.11',
-        'scipy>=1.0.0',
-    ],
-    extras_require={
-        'cassandra': [
-            'cassandra-driver>=3.20',
-        ],
-        'redis': [
-            'redis>=2.10.0',
-        ],
-        'bloom': [
-            'pybloomfilter3>=0.7.2 ; python_version>="3.9"',
-            'pybloomfiltermmap3==0.6.0 ; python_version<"3.9"',
-        ],
-        'benchmark': [
-            'pyhash>=0.9.3',
-            'matplotlib>=3.1.2',
-            'scikit-learn>=0.21.3',
-            'scipy>=1.3.3',
-            'pandas>=0.25.3',
-            'SetSimilaritySearch>=0.1.7',
-            'pyfarmhash>=0.2.2',
-            'nltk>=3.4.5',
-        ],
-        'test': [
-            'cassandra-driver>=3.20',
-            'redis>=2.10.0',
-            'mock>=2.0.0',
-            'mockredispy',
-            'coverage',
-            'pymongo>=3.9.0',
-            'nose>=1.3.7',
-            'nose-exclude>=0.5.0',
-            'pytest',
-        ],
-        'experimental_aio': [
-            "aiounittest ; python_version>='3.8'",
-            "motor>3.6.0 ; python_version>='3.8'",
-        ],
-    },
-)
->>>>>>> 7bbc3ba3
+setup()