--- conflicted
+++ resolved
@@ -35,11 +35,7 @@
         run: |
           # Disable Cassandra optional extensions (faster testing).
           export CASS_DRIVER_NO_EXTENSIONS=1
-<<<<<<< HEAD
-          pip install -e .[test,experimental_aio,bloom]
-=======
-          uv pip install -e .[test,experimental_aio]
->>>>>>> fab3b555
+          uv pip install -e .[test,experimental_aio,bloom]
       - name: Test with pytest
         run: |
           export DO_TEST_CASSANDRA=true
