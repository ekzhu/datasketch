--- conflicted
+++ resolved
@@ -26,12 +26,8 @@
         run: |
           # Disable Cassandra optional extensions (faster testing).
           export CASS_DRIVER_NO_EXTENSIONS=1
-<<<<<<< HEAD
-          pip install -e .[test,experimental_aio,bloom]
-=======
-          uv pip install -e .[test,experimental_aio]
+          uv pip install -e .[test,experimental_aio,bloom]
           uv pip list
->>>>>>> fab3b555
       - name: Test with pytest
         run: |
           uv run pytest
