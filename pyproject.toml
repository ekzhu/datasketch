[build-system]
requires = ["hatchling"]
build-backend = "hatchling.build"

[project]
name = "datasketch"
version = "1.8.0"
description = "Probabilistic data structures for processing and searching very large datasets"
readme = "README.rst"
requires-python = ">=3.9"
license = { text = "MIT" }
authors = [{ name = "ekzhu", email = "ekzhu@cs.toronto.edu" }]
keywords = ["database", "datamining"]
classifiers = [
  "License :: OSI Approved :: MIT License",
  "Development Status :: 5 - Production/Stable",
  "Intended Audience :: Developers",
  "Topic :: Database",
  "Topic :: Scientific/Engineering :: Information Analysis",
  "Programming Language :: Python :: 3.9",
  "Programming Language :: Python :: 3.10",
  "Programming Language :: Python :: 3.11",
  "Programming Language :: Python :: 3.12",
  "Programming Language :: Python :: 3.13",
]
dependencies = ["numpy>=1.11", "scipy>=1.0.0"]

[project.optional-dependencies]
cassandra = ["cassandra-driver>=3.20"]
redis = ["redis>=2.10.0"]
bloom = ["pybloomfilter3>=0.7.2"]
benchmark = [
  "pyhash>=0.9.3",              # TODO: fix installation
  "matplotlib>=3.1.2",
  "scikit-learn>=0.21.3",
  "scipy>=1.3.3",
  "pandas>=0.25.3",
  "SetSimilaritySearch>=0.1.7",
  "pyfarmhash>=0.2.2",
  "nltk>=3.4.5",
]
test = [
  "cassandra-driver>=3.20",
  "redis>=2.10.0",
  "mock>=2.0.0",
  "mockredispy",
  "coverage",
  "pytest-cov",
  "pymongo>=3.9.0",
  "nose>=1.3.7",
  "nose-exclude>=0.5.0",
  "pytest",
  "pytest-rerunfailures",
  "pytest-asyncio",
]
experimental_aio = ["aiounittest", "motor>3.6.0"]

[project.urls]
Homepage = "https://ekzhu.github.io/datasketch"
"Bug Tracker" = "https://github.com/ekzhu/datasketch/issues"
Documentation = "https://ekzhu.github.io/datasketch"
Source = "https://github.com/ekzhu/datasketch"

[tool.codespell]
# Todo: enable also python files in a next step
# skip = '*.py'
quiet-level = 3
# comma separated list of words; waiting for:
# https://github.com/codespell-project/codespell/issues/2839#issuecomment-1731601603
# also adding links until they ignored by its: nature
# https://github.com/codespell-project/codespell/issues/2243#issuecomment-1732019960
ignore-words-list = "cancelation"

[tool.docformatter]
recursive = true
# this need to be shorter as some docstings are r"""...
wrap-summaries = 119
wrap-descriptions = 120
blank = true

[tool.ruff]
line-length = 120
target-version = "py39"
exclude = [
  ".eggs",
  ".git",
  ".mypy_cache",
  ".ruff_cache",
  "__pycache__",
  "__pypackages__",
  "_build",
  "benchmark",
  "build",
  "dist",
  "docs",
  "examples",
  "datasketch/hyperloglog_const.py",
]

[tool.ruff.lint]
fixable = ["ALL"]
unfixable = []
select = [
  "ASYNC", # async checks
  "B",     # bugbear checks
  "D",     # pydocstyle checks
  "E",     # pycodestyle error checks
  "ERA",   # remove connected out code
  "F",     # pyflakes checks
  "FIX",   # fixme checks
  "I",     # isort
  "INP",   # implicit namespace package
  "ISC",   # implicit string concat
  "Q",     # flake8-quotes checks
  "RET",   # flake8-return check
  "RSE",   # raise exception parantheses check
  "RUF",   # RUF specific rules
  "SIM",   # flake8-simplify check
  "T20",   # typing checks
  "W",     # pycodestyle warning checks
  "T100",  # Debugger,
  "S",     # Bandit checks
]
ignore = [
  "D100",   # allow missing docstring in public module
  "D104",   # allow missing docstring in public package
  "D203",   # incompatible with D211
  "D213",   # incompatible with D212
  "D418",   # allow overload to have a docstring
  "TD003",  # allow missing link to todo issue
  "FIX002", # allow todo comments
  "B027",   # allow empty non-abstract method in ABC
  "S324",   # TODO: hashlib-insecure-hash-function
  "D101",   # TODO: missing docstring in public class
  "D102",   # TODO: missing docstring in public method
  "D103",   # TODO: missing docstring in public function
  "D105",   # TODO: missing docstring in magic method
  "D107",   # TODO: missing docstring in public init
  "D205",   # TODO: missing blank line after summary
  "D400",   # TODO: missing trailing period
  "D401",   # TODO: non imperative mood
  "D417",   # TODO: undocumented-param
  "E731",   # TODO: allow lambda assignment
  "E741",   # TODO: ambiguous-variable-name
  "S301",   # TODO: suspicious pickle usage
  "S311",   # TODO: suspicious non-cryptographic random usage
]

[tool.ruff.format]
docstring-code-format = true

[tool.ruff.lint.per-file-ignores]
"test/**" = ["S101"]  # Allow asserts in tests

[tool.hatch.build.targets.wheel]
packages = ["datasketch"]

[tool.hatch.build.targets.sdist]
include = ["pyproject.toml", "README.rst", "LICENSE", "datasketch/**"]

[tool.pytest.ini_options]
minversion = "6.0"
addopts = ["--strict-markers", "--color=yes", "--cov-report=xml"]
testpaths = ["test"]
asyncio_mode = "auto"

<<<<<<< HEAD
[tool.pyright]
include = ["datasketch"]
exclude = [
  "benchmark",
  "docs",
  "examples",
  "test",
  "travis",
  "**/.venv/**",
  "**/__pycache__",
]
pythonVersion = "3.9"
typeCheckingMode = "basic" # todo: change to "strict" in future

reportMissingImports = "none"
reportUnusedVariable = "warning"
reportAttributeAccessIssue = "none"
reportOptionalMemberAccess = "none"
reportGeneralTypeIssues = "none"
reportArgumentType = "none"
reportOptionalIterable = "none"
reportReturnType = "none"
reportRedeclaration = "none"
reportOperatorIssue = "none"
reportAssignmentType = "none"
reportOptionalSubscript = "none"
reportCallIssue = "none"
=======
[tool.coverage.run]
source = ["datasketch"]
omit = ["*/experimental/*", "*/tests/*", "*/test/*"]
>>>>>>> 4e29f977
<|MERGE_RESOLUTION|>--- conflicted
+++ resolved
@@ -164,7 +164,6 @@
 testpaths = ["test"]
 asyncio_mode = "auto"
 
-<<<<<<< HEAD
 [tool.pyright]
 include = ["datasketch"]
 exclude = [
@@ -192,8 +191,7 @@
 reportAssignmentType = "none"
 reportOptionalSubscript = "none"
 reportCallIssue = "none"
-=======
+
 [tool.coverage.run]
 source = ["datasketch"]
-omit = ["*/experimental/*", "*/tests/*", "*/test/*"]
->>>>>>> 4e29f977
+omit = ["*/experimental/*", "*/tests/*", "*/test/*"]